--- conflicted
+++ resolved
@@ -388,21 +388,6 @@
 			path = Behaviors;
 			sourceTree = "<group>";
 		};
-<<<<<<< HEAD
-		CD1FC73420D9B2D500B87D02 /* States */ = {
-			isa = PBXGroup;
-			children = (
-				CD1FC73720D9B36B00B87D02 /* FallingState.swift */,
-				CD1FC73920D9B39A00B87D02 /* SeekTappedEntityState.swift */,
-				CD1FC73B20D9B3AA00B87D02 /* TappedState.swift */,
-				CD7E53822102A11B004223D9 /* SeekBoundingLevelNodeState.swift */,
-				CDC39D43211A0A9C00CE5960 /* TappedEntityPanState.swift */,
-			);
-			path = States;
-			sourceTree = "<group>";
-		};
-=======
->>>>>>> 29383694
 		CD27F40720BCBDDD00375CBC /* Search */ = {
 			isa = PBXGroup;
 			children = (
