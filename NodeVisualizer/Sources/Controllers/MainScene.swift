--- conflicted
+++ resolved
@@ -117,22 +117,14 @@
             return
         }
 
-<<<<<<< HEAD
-        print("ID: \(recordNode.record.id)")
-
         switch tap.state {
         case .ended:
             select(recordNode)
         default:
-=======
-        let nodePosition = convertPoint(fromView: position)
-        guard let recordNode = nodes(at: nodePosition).first(where: { $0 is RecordNode }) as? RecordNode else {
->>>>>>> 29383694
-            return
-        }
-    }
-
-<<<<<<< HEAD
+            return
+        }
+    }
+
     private func handlePanGesture(_ gesture: GestureRecognizer) {
         guard let pan = gesture as? PanGestureRecognizer,
             let node = nodeGestureManager.node(for: pan) as? RecordNode,
@@ -163,9 +155,6 @@
         case .momentum:
             entity.set(position: position)
             entity.cluster?.updateClusterPosition(to: position)
-=======
-        switch tap.state {
->>>>>>> 29383694
         case .ended:
             if entity.state is TappedEntityPanState {
                 entity.set(state: .tapped)
@@ -179,15 +168,9 @@
     private func handleSystemClickGesture(_ recognizer: NSClickGestureRecognizer) {
         let clickPosition = recognizer.location(in: recognizer.view)
         let nodePosition = convertPoint(fromView: clickPosition)
-<<<<<<< HEAD
-
-        guard let recordNode = nodes(at: nodePosition).first(where: { $0 is RecordNode }) as? RecordNode else { return }
-        print("ID: \(recordNode.record.id) \n Type: \(recordNode.record.type)")
-=======
         guard let recordNode = nodes(at: nodePosition).first(where: { $0 is RecordNode }) as? RecordNode else {
             return
         }
->>>>>>> 29383694
 
         switch recognizer.state {
         case .ended:
