//  Copyright © 2018 JABT. All rights reserved.

import Foundation
import GameplayKit


enum EntityState {
    case falling
    case tapped
    case seekEntity(RecordEntity)
    case seekLevel(Int)
}


final class RecordEntity: GKEntity {

    let record: RecordDisplayable
    let relatedRecordsForLevel: RelatedLevels
    let relatedRecords: Set<RecordProxy>
    var cluster: NodeCluster?
    var hasCollidedWithBoundingNode = false
    private(set) var clusterLevel: (previousLevel: Int?, currentLevel: Int?) = (nil, nil)

    var state: EntityState {
        return movementComponent.state
    }

    var position: CGPoint {
        return renderComponent.recordNode.position
    }

    var physicsBody: SKPhysicsBody {
        return physicsComponent.physicsBody
    }

    var node: RecordNode {
        return renderComponent.recordNode
    }

    override var description: String {
        return "( [RecordEntity] ID: \(record.id), type: \(record.type), State: \(state) )"
    }

    private struct Constants {
        static let tappedEntitylevel = -1
    }


    // MARK: Components

    private var renderComponent: RenderComponent {
        guard let renderComponent = component(ofType: RenderComponent.self) else {
            fatalError("A RecordEntity must have a RenderComponent")
        }
        return renderComponent
    }

    private var physicsComponent: PhysicsComponent {
        guard let physicsComponent = component(ofType: PhysicsComponent.self) else {
            fatalError("A RecordEntity must have a PhysicsComponent")
        }
        return physicsComponent
    }

    private var movementComponent: MovementComponent {
        guard let movementComponent = component(ofType: MovementComponent.self) else {
            fatalError("A RecordEntity must have a MovementComponent")
        }
        return movementComponent
    }

    private var animationComponent: AnimationComponent {
        guard let animationComponent = component(ofType: AnimationComponent.self) else {
            fatalError("A RecordEntity must have an AnimationComponent")
        }
        return animationComponent
    }

    var agent: RecordAgent {
        guard let agent = component(ofType: RecordAgent.self) else {
            fatalError("A RecordEntity must have a GKAgent2D Component")
        }
        return agent
    }


    // MARK: Initializer

    init(record: RecordDisplayable, levels: RelatedLevels) {
        self.record = record
        self.relatedRecordsForLevel = levels
        var relatedRecords = Set<RecordProxy>()
        for level in levels {
            relatedRecords.formUnion(level)
        }
        self.relatedRecords = relatedRecords
        super.init()

        let renderComponent = RenderComponent(record: record)
        let physicsComponent = PhysicsComponent(physicsBody: SKPhysicsBody(circleOfRadius: style.nodePhysicsBodyRadius))
        let movementComponent = MovementComponent()
        let animationComponent = AnimationComponent()
<<<<<<< HEAD
        let intelligenceComponent = IntelligenceComponent(for: self)

=======
>>>>>>> 29383694
        renderComponent.recordNode.physicsBody = physicsComponent.physicsBody
        addComponent(movementComponent)
        addComponent(renderComponent)
        addComponent(physicsComponent)
        addComponent(animationComponent)
    }

    required init?(coder aDecoder: NSCoder) {
        fatalError("init(coder:) has not been implemented")
    }


    // MARK: API

    func set(position: CGPoint) {
        renderComponent.recordNode.position = position
    }

    func set(state: EntityState) {
        movementComponent.state = state

        switch state {
        case .seekLevel(let level):
            clusterLevel = (previousLevel: clusterLevel.currentLevel, currentLevel: level)
            physicsComponent.setLevelInteractingBitMasks(forLevel: level)
        case .tapped:
            clusterLevel = (previousLevel: clusterLevel.currentLevel, currentLevel: Constants.tappedEntitylevel)
            physicsComponent.setLevelInteractingBitMasks(forLevel: Constants.tappedEntitylevel)
        default:
            break
        }
    }

    func set(state: AnimationState) {
        animationComponent.requestedAnimationState = state
    }

    func setBitMasks(forLevel level: Int) {
        physicsComponent.setBitMasks(forLevel: level)
    }

    func updateAgentPositionToMatchNodePosition() {
        agent.position = vector_float2(x: Float(renderComponent.recordNode.position.x), y: Float(renderComponent.recordNode.position.y))
    }

    func run(action: SKAction) {
        renderComponent.recordNode.run(action) { [weak self] in
            self?.renderComponent.recordNode.removeAllActions()
        }
    }

    /// 'Reset' the entity to initial state so that proper animations and movements can take place
    func reset() {
        hasCollidedWithBoundingNode = false
        clusterLevel = (nil, nil)
        cluster = nil
        physicsComponent.reset()
        set(state: .falling)
    }

    func clone() -> RecordEntity {
        return RecordEntity(record: record, levels: relatedRecordsForLevel)
    }

    /// Calculates the distance between self and another entity
    func distance(to entity: RecordEntity) -> CGFloat {
        let dX = entity.renderComponent.recordNode.position.x - renderComponent.recordNode.position.x
        let dY = entity.renderComponent.recordNode.position.y - renderComponent.recordNode.position.y
        return CGFloat(hypotf(Float(dX), Float(dY)))
    }
}<|MERGE_RESOLUTION|>--- conflicted
+++ resolved
@@ -100,11 +100,6 @@
         let physicsComponent = PhysicsComponent(physicsBody: SKPhysicsBody(circleOfRadius: style.nodePhysicsBodyRadius))
         let movementComponent = MovementComponent()
         let animationComponent = AnimationComponent()
-<<<<<<< HEAD
-        let intelligenceComponent = IntelligenceComponent(for: self)
-
-=======
->>>>>>> 29383694
         renderComponent.recordNode.physicsBody = physicsComponent.physicsBody
         addComponent(movementComponent)
         addComponent(renderComponent)
