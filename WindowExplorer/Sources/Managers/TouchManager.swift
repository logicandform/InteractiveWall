--- conflicted
+++ resolved
@@ -6,15 +6,7 @@
 final class TouchManager: SocketManagerDelegate {
 
     static let instance = TouchManager()
-<<<<<<< HEAD
-<<<<<<< HEAD
-    static let touchNetwork = NetworkConfiguration(broadcastHost: "10.58.73.255", nodePort: 13001)
-=======
     static let touchNetwork = NetworkConfiguration(broadcastHost: "10.58.73.255", nodePort: 13002)
->>>>>>> Current progress on transitioning to abstract position management
-=======
-    static let touchNetwork = NetworkConfiguration(broadcastHost: "10.58.73.255", nodePort: 13002)
->>>>>>> 8bf6fa5c
 
     private var socketManager: SocketManager?
     private var managersForTouch = [Touch: (NSWindow, GestureManager)]()
