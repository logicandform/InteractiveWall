//  Copyright © 2018 JABT. All rights reserved.

import Cocoa
import PromiseKit


let style = Style()


struct Configuration {
    static let mapsPerScreen = 2
    static let numberOfScreens = 1
    static let touchScreenSize = CGSize(width: 21564, height: 12116)
    static let refreshRate = 1.0 / 60.0
    static let loadMapsOnFirstScreen = false
}


struct Paths {
<<<<<<< HEAD
//    static let mapExplorer = "/Users/spencerperkins/Library/Developer/Xcode/DerivedData/MapExplorer-dttmkubbxpmqnkgcnmtskfqjhfbq/Build/Products/Debug/MapExplorer-macOS.app"
    static let mapExplorer = "/Users/harrisonturley/Library/Developer/Xcode/DerivedData/MapExplorer-advgqestfqggadbethjhtmretrda/Build/Products/Debug/MapExplorer-macOS.app"
=======
//    static let mapExplorer = "/Users/irshdc/Library/Developer/Xcode/DerivedData/MapExplorer-cebdevedrroybgdstwjueirgqasq/Build/Products/Debug/MapExplorer-macOS.app"
    static let mapExplorer = "/Users/Tim/Library/Developer/Xcode/DerivedData/MapExplorer-btnxiobgycwlwddqfdkwxqhmpeum/Build/Products/Debug/MapExplorer-macOS.app"
>>>>>>> 6e4a8efc
}


@NSApplicationMain
class AppDelegate: NSObject, NSApplicationDelegate {

    func applicationDidFinishLaunching(_ aNotification: Notification) {
        WindowManager.instance.registerForNotifications()
        TouchManager.instance.setupTouchSocket()
<<<<<<< HEAD
        MasterViewController.instantiate()
//        WindowManager.instance.display(.search, at: CGPoint(x: 880, y: 100))
=======
//        MasterViewController.instantiate()
        WindowManager.instance.display(.search, at: CGPoint(x: 2600, y: 400))
>>>>>>> 6e4a8efc
    }

    func applicationWillTerminate(_ notification: Notification) {
        MasterViewController.instance?.close()
    }
}<|MERGE_RESOLUTION|>--- conflicted
+++ resolved
@@ -17,13 +17,8 @@
 
 
 struct Paths {
-<<<<<<< HEAD
-//    static let mapExplorer = "/Users/spencerperkins/Library/Developer/Xcode/DerivedData/MapExplorer-dttmkubbxpmqnkgcnmtskfqjhfbq/Build/Products/Debug/MapExplorer-macOS.app"
-    static let mapExplorer = "/Users/harrisonturley/Library/Developer/Xcode/DerivedData/MapExplorer-advgqestfqggadbethjhtmretrda/Build/Products/Debug/MapExplorer-macOS.app"
-=======
 //    static let mapExplorer = "/Users/irshdc/Library/Developer/Xcode/DerivedData/MapExplorer-cebdevedrroybgdstwjueirgqasq/Build/Products/Debug/MapExplorer-macOS.app"
     static let mapExplorer = "/Users/Tim/Library/Developer/Xcode/DerivedData/MapExplorer-btnxiobgycwlwddqfdkwxqhmpeum/Build/Products/Debug/MapExplorer-macOS.app"
->>>>>>> 6e4a8efc
 }
 
 
@@ -33,13 +28,8 @@
     func applicationDidFinishLaunching(_ aNotification: Notification) {
         WindowManager.instance.registerForNotifications()
         TouchManager.instance.setupTouchSocket()
-<<<<<<< HEAD
         MasterViewController.instantiate()
 //        WindowManager.instance.display(.search, at: CGPoint(x: 880, y: 100))
-=======
-//        MasterViewController.instantiate()
-        WindowManager.instance.display(.search, at: CGPoint(x: 2600, y: 400))
->>>>>>> 6e4a8efc
     }
 
     func applicationWillTerminate(_ notification: Notification) {
