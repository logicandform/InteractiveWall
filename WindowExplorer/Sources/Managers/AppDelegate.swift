--- conflicted
+++ resolved
@@ -8,11 +8,7 @@
 
 
 struct Configuration {
-<<<<<<< HEAD
-    static let touchPort: UInt16 = 13001
-=======
     static let touchPort: UInt16 = 13003
->>>>>>> 55b0e4ac
     static let serverIP = "10.58.73.211"
     static let broadcastIP = "10.58.73.255"
     static let serverURL = "http://\(serverIP):3000"
