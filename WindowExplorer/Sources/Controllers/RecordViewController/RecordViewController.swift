--- conflicted
+++ resolved
@@ -3,19 +3,7 @@
 import Cocoa
 import AppKit
 
-<<<<<<< HEAD
 class RecordViewController: BaseViewController, NSCollectionViewDelegateFlowLayout, NSCollectionViewDataSource, NSTableViewDataSource, NSTableViewDelegate {
-=======
-
-protocol RecordControllerDelegate: class {
-    func controllerDidClose(_ controller: RecordViewController)
-    func controllerDidMove(_ controller: RecordViewController)
-    func frameAndPosition(for controller: RecordViewController) -> (frame: CGRect, position: Int)?
-}
-
-
-class RecordViewController: BaseViewController, NSCollectionViewDelegateFlowLayout, NSCollectionViewDataSource, NSTableViewDataSource, NSTableViewDelegate, MediaControllerDelegate {
->>>>>>> c06040ec
     static let storyboard = NSStoryboard.Name(rawValue: "Record")
 
     @IBOutlet weak var detailView: NSView!
@@ -34,11 +22,7 @@
     @IBOutlet weak var recordTypeSelectionView: RecordTypeSelectionView!
 
     var record: RecordDisplayable!
-<<<<<<< HEAD
     private let relationshipHelper = RelationshipHelper()
-=======
-    weak var searchDelegate: RecordControllerDelegate?
->>>>>>> c06040ec
     private var pageControl = PageControl()
     private var showingRelatedItems = false
     private var relatedItemsFilterType: RecordFilterType?
@@ -183,12 +167,6 @@
         })
     }
 
-    func updateSearchRecordPosition(animating: Bool) {
-        if let recordFrameAndPosition = searchDelegate?.frameAndPosition(for: self) {
-            updateOrigin(from: recordFrameAndPosition.frame, at: recordFrameAndPosition.position, animating: animating)
-        }
-    }
-
 
     // MARK: Gesture Handling
 
@@ -335,12 +313,7 @@
         case .possible:
             WindowManager.instance.checkBounds(of: self)
         case .began, .ended:
-<<<<<<< HEAD
             relationshipHelper.reset()
-=======
-            searchDelegate?.controllerDidMove(self)
-            resetMediaControllerPositions()
->>>>>>> c06040ec
         default:
             return
         }
@@ -436,33 +409,6 @@
     }
 
 
-<<<<<<< HEAD
-=======
-    // MARK: MediaControllerDelegate
-
-    func controllerDidClose(_ controller: MediaViewController) {
-        positionForMediaController.removeValue(forKey: controller)
-        resetCloseWindowTimer()
-    }
-
-    func controllerDidMove(_ controller: MediaViewController) {
-        positionForMediaController[controller] = nil as Int?
-    }
- 
-    func recordFrameAndPosition(for controller: MediaViewController) -> (frame: CGRect, position: Int)? {
-        guard let window = view.window else {
-            return nil
-        }
-
-        if let position = positionForMediaController[controller], position != nil {
-            return (window.frame, position!)
-        } else {
-            return (window.frame, getMediaControllerPosition())
-        }
-    }
-
-
->>>>>>> c06040ec
     // MARK: Overrides
 
     override func animateViewIn() {
@@ -473,7 +419,6 @@
     }
 
     override func animateViewOut() {
-        searchDelegate?.controllerDidClose(self)
         NSAnimationContext.runAnimationGroup({ _ in
             NSAnimationContext.current.duration = Constants.animationDuration
             detailView.animator().alphaValue = 0
@@ -549,45 +494,6 @@
         })
     }
 
-    private func selectMediaItem(_ media: Media) {
-        guard let windowType = WindowType(for: media) else {
-            return
-        }
-
-        let controller = positionForMediaController.keys.first(where: { $0.media == media })
-        let position = getMediaControllerPosition()
-
-        if let controller = controller {
-            // If the controller is in the correct position, bring it to the front, else animate to origin
-            if let position = positionForMediaController[controller], position != nil {
-                controller.view.window?.makeKeyAndOrderFront(self)
-            } else {
-                controller.updatePosition(animating: true)
-                positionForMediaController[controller] = position
-            }
-        } else if let controller = WindowManager.instance.display(windowType) as? MediaViewController {
-            controller.delegate = self
-
-            // Image view controller takes care of setting its own position after its image has loaded in
-            if controller is PlayerViewController || controller is PDFViewController {
-                controller.updatePosition(animating: false)
-            }
-            positionForMediaController[controller] = position
-        }
-    }
-
-    private func getMediaControllerPosition() -> Int {
-        let currentPositions = positionForMediaController.values
-
-        for position in 0 ... positionForMediaController.keys.count {
-            if !currentPositions.contains(position) {
-                return position
-            }
-        }
-
-        return positionForMediaController.count
-    }
-
     private func closeTimerFired() {
         if relationshipHelper.isEmpty() {
             animateViewOut()
