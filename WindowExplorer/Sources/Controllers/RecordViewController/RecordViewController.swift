--- conflicted
+++ resolved
@@ -26,10 +26,6 @@
     private var positionForMediaController = [MediaViewController: Int?]()
     private var showingRelatedItems = false
     private var relatedItemsFilterType: RecordFilterType?
-<<<<<<< HEAD
-    private var hiddenRelatedItems = IndexSet()
-=======
->>>>>>> 6e4a8efc
 
     private struct Constants {
         static let allRecordsTitle = "RECORDS"
@@ -398,32 +394,6 @@
     }
 
     func collectionView(_ collectionView: NSCollectionView, layout collectionViewLayout: NSCollectionViewLayout, sizeForItemAt indexPath: IndexPath) -> NSSize {
-<<<<<<< HEAD
-        return collectionClipView.frame.size
-    }
-
-
-    // MARK: NSTableViewDataSource & NSTableViewDelegate
-
-    func numberOfRows(in tableView: NSTableView) -> Int {
-        guard let type = relatedItemsFilterType else {
-            return record.relatedRecords.count
-        }
-
-        return record.relatedRecords(of: type).count
-    }
-
-    func tableView(_ tableView: NSTableView, viewFor tableColumn: NSTableColumn?, row: Int) -> NSView? {
-        guard let relatedItemView = tableView.makeView(withIdentifier: RelatedItemView.interfaceIdentifier, owner: self) as? RelatedItemView else {
-            return nil
-        }
-
-        if let type = relatedItemsFilterType {
-            let relatedRecords = record.relatedRecords(of: type)
-            relatedItemView.record = relatedRecords[row]
-        } else {
-            relatedItemView.record = record.relatedRecords[row]
-=======
         switch collectionView {
         case mediaView:
             return mediaCollectionClipView.frame.size
@@ -431,7 +401,6 @@
             return CGSize(width: collectionView.frame.width, height: Constants.relatedItemCollectionViewItemHeight)
         default:
             return .zero
->>>>>>> 6e4a8efc
         }
     }
 
@@ -607,34 +576,11 @@
 
     /// Handle a change of record type from the RelatedItemsHeaderView
     private func didSelectRelatedItemsFilterType(_ type: RecordFilterType?) {
-<<<<<<< HEAD
-        let titleForType = type?.title ?? Constants.allRecordsTitle
-        transitionRelatedRecordsTitle(to: titleForType)
-
-        var itemsToRemove = IndexSet()
-        if let type = type {
-            for (index, record) in record.relatedRecords.enumerated() {
-                if type == .image && !record.containsImages() {
-                    itemsToRemove.insert(index)
-                } else if record.type.filterType != type && type != .image {
-                    itemsToRemove.insert(index)
-                }
-            }
-        }
-
-        relatedItemsFilterType = type
-        relatedItemsView.beginUpdates()
-        relatedItemsView.insertRows(at: hiddenRelatedItems, withAnimation: .effectFade)
-        relatedItemsView.removeRows(at: itemsToRemove, withAnimation: .effectFade)
-        relatedItemsView.endUpdates()
-        hiddenRelatedItems = itemsToRemove
-=======
         let titleForType = type?.title?.uppercased() ?? Constants.allRecordsTitle
         transitionRelatedRecordsTitle(to: titleForType)
 
         relatedItemsFilterType = type
         relatedItemsView.reloadData()
->>>>>>> 6e4a8efc
     }
 
     /// Transitions the related records title by fading out & in
