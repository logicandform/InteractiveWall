//  Copyright © 2018 JABT. All rights reserved.

import Cocoa
import AppKit

class RecordViewController: BaseViewController, NSCollectionViewDelegateFlowLayout, NSCollectionViewDataSource, NSTableViewDataSource, NSTableViewDelegate {
    static let storyboard = NSStoryboard.Name(rawValue: "Record")

    @IBOutlet weak var detailView: NSView!
    @IBOutlet weak var relatedRecordsLabel: NSTextField!
    @IBOutlet weak var relatedRecordsTypeLabel: NSTextField!
    @IBOutlet weak var mediaView: NSCollectionView!
    @IBOutlet weak var mediaCollectionClipView: NSClipView!
    @IBOutlet weak var stackView: NSStackView!
    @IBOutlet weak var stackClipView: NSClipView!
    @IBOutlet weak var relatedItemsView: NSCollectionView!
    @IBOutlet weak var relatedRecordCollectionClipView: NSClipView!
    @IBOutlet weak var closeWindowTapArea: NSView!
    @IBOutlet weak var toggleRelatedItemsArea: NSView!
    @IBOutlet weak var toggleRelatedItemsImage: NSImageView!
    @IBOutlet weak var placeHolderImage: NSImageView!
    @IBOutlet weak var recordTypeSelectionView: RecordTypeSelectionView!
    @IBOutlet weak var expandImageView: NSImageView!
    @IBOutlet weak var arrowIndicatorContainerView: NSView!

    var record: RecordDisplayable!
    private let relationshipHelper = RelationshipHelper()
    private var pageControl = PageControl()
    private var showingRelatedItems = false
    private var relatedItemsFilterType: RecordFilterType?

    private struct Constants {
        static let allRecordsTitle = "RECORDS"
        static let animationDuration = 0.5
        static let relatedItemCollectionViewItemHeight: CGFloat = 80
        static let mediaControllerOffset = 50
        static let closeWindowTimeoutPeriod: TimeInterval = 300
        static let animationDistanceThreshold: CGFloat = 20
        static let showRelatedItemViewRotation: CGFloat = 45
        static let relatedItemsViewMargin: CGFloat = 8
        static let relatedRecordsTitleAnimationDuration = 0.15
        static let relatedItemsViewAnimationDuration = 0.35
        static let pageControlHeight: CGFloat = 20
        static let stackViewTopInset: CGFloat = 15
        static let stackViewBottomInset: CGFloat = 15
        static let expandImageViewCornerRadius: CGFloat = 2.0
    }


    // MARK: Life-cycle

    override func viewDidLoad() {
        super.viewDidLoad()
        detailView.alphaValue = 0
        detailView.wantsLayer = true
        detailView.layer?.backgroundColor = style.darkBackground.cgColor
        placeHolderImage.isHidden = !record.media.isEmpty
        relationshipHelper.parent = self
        expandImageView.wantsLayer = true
        expandImageView.layer?.cornerRadius = Constants.expandImageViewCornerRadius
        expandImageView.layer?.backgroundColor = style.darkBackground.cgColor
        expandImageView.isHidden = record.media.isEmpty
        arrowIndicatorContainerView.wantsLayer = true
        arrowIndicatorContainerView.layer?.backgroundColor = style.darkBackground.cgColor

        setupMediaView()
        setupWindowDragArea()
        setupStackview()
        setupGestures()
        setupRelatedItemsView()
        animateViewIn()
        resetCloseWindowTimer()
    }

    override func viewDidAppear() {
        super.viewDidAppear()
        updateArrowIndicatorView()
    }


    // MARK: Setup

    private func setupMediaView() {
        mediaView.register(MediaItemView.self, forItemWithIdentifier: MediaItemView.identifier)
        placeHolderImage.image = record.type.placeholder.tinted(with: record.type.color)
        pageControl.color = .white
        pageControl.translatesAutoresizingMaskIntoConstraints = false
        pageControl.wantsLayer = true
        detailView.addSubview(pageControl)

        pageControl.centerXAnchor.constraint(equalTo: detailView.centerXAnchor).isActive = true
        pageControl.widthAnchor.constraint(equalTo: detailView.widthAnchor).isActive = true
        pageControl.topAnchor.constraint(equalTo: mediaView.bottomAnchor).isActive = true
        pageControl.heightAnchor.constraint(equalToConstant: Constants.pageControlHeight).isActive = true
        pageControl.numberOfPages = UInt(record?.media.count ?? 0)
    }

    private func setupRelatedItemsView() {
        relatedItemsView.alphaValue = 0
        relatedItemsView.register(RelatedItemView.self, forItemWithIdentifier: RelatedItemView.identifier)
        relatedRecordsLabel.alphaValue = 0
        relatedRecordsLabel.attributedStringValue = NSAttributedString(string: relatedRecordsLabel.stringValue, attributes: style.relatedItemsTitleAttributes)
        relatedRecordsTypeLabel.alphaValue = 0
        relatedRecordsTypeLabel.attributedStringValue = NSAttributedString(string: Constants.allRecordsTitle.uppercased(), attributes: style.relatedItemsTitleAttributes)
        toggleRelatedItemsImage.isHidden = record.relatedRecords.isEmpty
        toggleRelatedItemsImage.frameCenterRotation = Constants.showRelatedItemViewRotation
        recordTypeSelectionView.stackview.alphaValue = 0
        recordTypeSelectionView.initialize(with: record, manager: gestureManager)
        recordTypeSelectionView.selectionCallback = didSelectRelatedItemsFilterType(_:)
    }

    private func setupGestures() {
        let nsToggleRelatedItemClickGesture = NSClickGestureRecognizer(target: self, action: #selector(handleRelatedItemToggleClick(_:)))
        toggleRelatedItemsArea.addGestureRecognizer(nsToggleRelatedItemClickGesture)

        let nsMediaItemClick = NSClickGestureRecognizer(target: self, action: #selector(handleCollectionViewClick(_:)))
        mediaView.addGestureRecognizer(nsMediaItemClick)

        let collectionViewPanGesture = PanGestureRecognizer()
        gestureManager.add(collectionViewPanGesture, to: mediaView)
        collectionViewPanGesture.gestureUpdated = handleCollectionViewPan(_:)

        let collectionViewTapGesture = TapGestureRecognizer(withDelay: true)
        gestureManager.add(collectionViewTapGesture, to: mediaView)
        collectionViewTapGesture.gestureUpdated = handleCollectionViewTap(_:)

        let relatedViewPan = PanGestureRecognizer()
        gestureManager.add(relatedViewPan, to: relatedItemsView)
        relatedViewPan.gestureUpdated = handleRelatedViewPan(_:)

        let relatedItemTap = TapGestureRecognizer(withDelay: true)
        gestureManager.add(relatedItemTap, to: relatedItemsView)
        relatedItemTap.gestureUpdated = handleRelatedItemTap(_:)

        let stackViewPanGesture = PanGestureRecognizer()
        gestureManager.add(stackViewPanGesture, to: stackView)
        stackViewPanGesture.gestureUpdated = handleStackViewPan(_:)

        let toggleRelatedItemsTap = TapGestureRecognizer()
        gestureManager.add(toggleRelatedItemsTap, to: toggleRelatedItemsArea)
        toggleRelatedItemsTap.gestureUpdated = handleRelatedItemsToggle(_:)
    }

    private func setupWindowDragArea() {
        windowDragAreaHighlight.layer?.backgroundColor = record.type.color.cgColor
    }

    private func setupStackview() {
        let stackViewEdgeInsets = NSEdgeInsets(top: Constants.stackViewTopInset, left: 0, bottom: Constants.stackViewBottomInset, right: 0)
        stackView.edgeInsets = stackViewEdgeInsets

        for label in record.textFields {
            stackView.insertView(label, at: stackView.subviews.count, in: .top)
        }
    }


    // MARK: API

    override func animate(to origin: NSPoint) {
        guard let window = self.view.window, let screen = window.screen, shouldAnimate(to: origin), !gestureManager.isActive() else {
            return
        }

        gestureManager.invalidateAllGestures()
        resetCloseWindowTimer()
        animating = true
        window.makeKeyAndOrderFront(self)

        let frame = CGRect(origin: origin, size: window.frame.size)
        let offset = abs(window.frame.minX - origin.x) / screen.frame.width
        let duration = max(Double(offset), Constants.animationDuration)

        NSAnimationContext.runAnimationGroup({ _ in
            NSAnimationContext.current.duration = duration
            NSAnimationContext.current.timingFunction = CAMediaTimingFunction(name: kCAMediaTimingFunctionEaseOut)
            window.animator().setFrame(frame, display: true, animate: true)
        }, completionHandler: { [weak self] in
            self?.animating = false
        })
    }


    // MARK: Gesture Handling

    private func handleCollectionViewPan(_ gesture: GestureRecognizer) {
        guard let pan = gesture as? PanGestureRecognizer, !animating else {
            return
        }

        switch pan.state {
        case .recognized, .momentum:
            var rect = mediaView.visibleRect
            rect.origin.x -= pan.delta.dx
            mediaView.scrollToVisible(rect)
        case .possible:
            let rect = mediaView.visibleRect
            let offset = rect.origin.x / rect.width
            let index = round(offset)
            let margin = offset.truncatingRemainder(dividingBy: 1)
            let duration = margin < 0.5 ? margin : 1 - margin
            let origin = CGPoint(x: rect.width * index, y: 0)
            animateCollectionView(to: origin, duration: duration, for: Int(index))
        default:
            return
        }
    }

    private var selectedMediaItem: MediaItemView? {
        didSet {
            oldValue?.set(highlighted: false)
            selectedMediaItem?.set(highlighted: true)
        }
    }

    private func handleCollectionViewTap(_ gesture: GestureRecognizer) {
        guard let tap = gesture as? TapGestureRecognizer, !animating else {
            return
        }

        let rect = mediaView.visibleRect
        let offset = rect.origin.x / rect.width
        let index = Int(round(offset))
        let indexPath = IndexPath(item: index, section: 0)
        guard let mediaItem = mediaView.item(at: indexPath) as? MediaItemView else {
            return
        }

        switch tap.state {
        case .began:
            selectedMediaItem = mediaItem
        case .failed:
            selectedMediaItem = nil
        case .ended:
            selectedMediaItem = mediaItem
            if let selectedMedia = selectedMediaItem?.media, let windowType = WindowType(for: selectedMedia) {
                relationshipHelper.display(windowType)
            }
            selectedMediaItem = nil
        default:
            return
        }
    }

    private func handleRelatedViewPan(_ gesture: GestureRecognizer) {
        guard let pan = gesture as? PanGestureRecognizer, !animating else {
            return
        }

        switch pan.state {
        case .recognized, .momentum:
            var rect = relatedItemsView.visibleRect
            rect.origin.y += pan.delta.dy
            relatedItemsView.scrollToVisible(rect)
        default:
            return
        }
    }

    private func handleRelatedItemsToggle(_ gesture: GestureRecognizer) {
        guard let tap = gesture as? TapGestureRecognizer, tap.state == .ended, !record.relatedRecords.isEmpty else {
            return
        }

        toggleRelatedItems()
    }

    private var selectedRelatedItem: RelatedItemView? {
        didSet {
            oldValue?.set(highlighted: false)
            selectedRelatedItem?.set(highlighted: true)
        }
    }

    private func handleRelatedItemTap(_ gesture: GestureRecognizer) {
        guard let tap = gesture as? TapGestureRecognizer, let location = tap.position, !animating else {
            return
        }

        let locationInTable = location + relatedItemsView.visibleRect.origin
        guard let indexPath = relatedItemsView.indexPathForItem(at: locationInTable), let relatedItemView = relatedItemsView.item(at: indexPath) as? RelatedItemView else {
            return
        }

        switch tap.state {
        case .began:
            selectedRelatedItem = relatedItemView
        case .failed:
            selectedRelatedItem = nil
        case .ended:
            selectedRelatedItem = relatedItemView
            if let selectedRecord = selectedRelatedItem?.record {
                selectRelatedRecord(selectedRecord)
            }
            selectedRelatedItem = nil
        default:
            return
        }
    }

    private func handleStackViewPan(_ gesture: GestureRecognizer) {
        guard let pan = gesture as? PanGestureRecognizer, !animating else {
            return
        }

        switch pan.state {
        case .recognized, .momentum:
            var point = stackClipView.visibleRect.origin
            point.y += pan.delta.dy
            stackClipView.scroll(point)
            updateArrowIndicatorView()
        default:
            return
        }
    }

    override func handleWindowPan(_ gesture: GestureRecognizer) {
        guard let pan = gesture as? PanGestureRecognizer, let window = view.window, !animating else {
            return
        }

        switch pan.state {
        case .recognized, .momentum:
            var origin = window.frame.origin
            origin += pan.delta.round()
            window.setFrameOrigin(origin)
        case .possible:
            WindowManager.instance.checkBounds(of: self)
        case .began, .ended:
            parentDelegate?.controllerDidMove(self)
            relationshipHelper.reset()
        default:
            return
        }
    }

    @objc
    private func handleRelatedItemToggleClick(_ gesture: NSClickGestureRecognizer) {
        toggleRelatedItems()
    }

    @objc
    private func handleCollectionViewClick(_ gesture: NSClickGestureRecognizer) {
        if animating {
            return
        }

        let rect = mediaView.visibleRect
        let offset = rect.origin.x / rect.width
        let index = Int(round(offset))
        let indexPath = IndexPath(item: index, section: 0)
        guard let mediaItem = mediaView.item(at: indexPath) as? MediaItemView else {
            return
        }

        switch gesture.state {
        case .began:
            selectedMediaItem = mediaItem
        case .failed:
            selectedMediaItem = nil
        case .ended:
            selectedMediaItem = mediaItem
            if let selectedMedia = selectedMediaItem?.media, let windowType = WindowType(for: selectedMedia) {
                relationshipHelper.display(windowType)
            }
            selectedMediaItem = nil
        default:
            return
        }
    }


    // MARK: NSCollectionViewDelegate & NSCollectionViewDataSource

    func collectionView(_ collectionView: NSCollectionView, numberOfItemsInSection section: Int) -> Int {
        switch collectionView {
        case mediaView:
            return record.media.count
        case relatedItemsView:
            if let type = relatedItemsFilterType {
                return record.relatedRecords(of: type).count
            } else {
                return record.relatedRecords.count
            }
        default:
            return 0
        }
    }

    func collectionView(_ collectionView: NSCollectionView, itemForRepresentedObjectAt indexPath: IndexPath) -> NSCollectionViewItem {
        switch collectionView {
        case mediaView:
            if let mediaItemView = collectionView.makeItem(withIdentifier: MediaItemView.identifier, for: indexPath) as? MediaItemView {
                mediaItemView.media = record.media.at(index: indexPath.item)
                mediaItemView.tintColor = record.type.color
                return mediaItemView
            }
        case relatedItemsView:
            if let relatedItemView = collectionView.makeItem(withIdentifier: RelatedItemView.identifier, for: indexPath) as? RelatedItemView {
                if let type = relatedItemsFilterType {
                    relatedItemView.record = record.relatedRecords(of: type).at(index: indexPath.item)
                } else {
                    relatedItemView.record = record.relatedRecords.at(index: indexPath.item)
                }
                relatedItemView.tintColor = record.type.color
                return relatedItemView
            }
        default:
            break
        }

        return NSCollectionViewItem()
    }

    func collectionView(_ collectionView: NSCollectionView, layout collectionViewLayout: NSCollectionViewLayout, sizeForItemAt indexPath: IndexPath) -> NSSize {
        switch collectionView {
        case mediaView:
            return mediaCollectionClipView.frame.size
        case relatedItemsView:
            return CGSize(width: collectionView.frame.width, height: Constants.relatedItemCollectionViewItemHeight)
        default:
            return .zero
        }
    }


    // MARK: Overrides

    override func animateViewIn() {
        NSAnimationContext.runAnimationGroup({ _ in
            NSAnimationContext.current.duration = Constants.animationDuration
            detailView.animator().alphaValue = 1
        })
    }

    override func animateViewOut() {
        NSAnimationContext.runAnimationGroup({ _ in
            NSAnimationContext.current.duration = Constants.animationDuration
            detailView.animator().alphaValue = 0
            relatedItemsView.animator().alphaValue = 0
            windowDragArea.animator().alphaValue = 0
            recordTypeSelectionView.stackview.animator().alphaValue = 0
        }, completionHandler: {
            WindowManager.instance.closeWindow(for: self)
        })
    }

    override func resetCloseWindowTimer() {
        closeWindowTimer?.invalidate()
        closeWindowTimer = Timer.scheduledTimer(withTimeInterval: Constants.closeWindowTimeoutPeriod, repeats: false) { [weak self] _ in
            self?.closeTimerFired()
        }
    }

    override func close() {
        parentDelegate?.controllerDidClose(self)
        WindowManager.instance.closeWindow(for: self)
    }

    override func updatePosition(animating: Bool) {
        if let frameAndPosition = parentDelegate?.frameAndPosition(for: self) {
            updateOrigin(from: frameAndPosition.frame, at: frameAndPosition.position, animating: animating)
        }
    }


    // MARK: Helpers

    private func animateCollectionView(to point: CGPoint, duration: CGFloat, for index: Int) {
        NSAnimationContext.runAnimationGroup({ _ in
            NSAnimationContext.current.duration = TimeInterval(duration)
            mediaCollectionClipView.animator().setBoundsOrigin(point)
            }, completionHandler: { [weak self] in
                self?.pageControl.selectedPage = UInt(index)
        })
    }

    private func toggleRelatedItems(completion: (() -> Void)? = nil) {
        guard let window = view.window else {
            return
        }

        relatedItemsView.isHidden = false
        let alpha: CGFloat = showingRelatedItems ? 0 : 1

        NSAnimationContext.runAnimationGroup({ [weak self] _ in
            NSAnimationContext.current.duration = Constants.animationDuration
            self?.relatedItemsView.animator().alphaValue = alpha
            self?.relatedRecordsLabel.animator().alphaValue = alpha
            self?.relatedRecordsTypeLabel.animator().alphaValue = alpha
            self?.recordTypeSelectionView.stackview.animator().alphaValue = alpha
            self?.toggleRelatedItemsImage.animator().frameCenterRotation = showingRelatedItems ? Constants.showRelatedItemViewRotation : 0
            }, completionHandler: { [weak self] in
                if let strongSelf = self {
                    strongSelf.relatedItemsView.isHidden = !strongSelf.showingRelatedItems
                }
                completion?()
        })

        let relatedItemsWidth = relatedItemsView.frame.width + Constants.relatedItemsViewMargin * 2
        let offset = showingRelatedItems ? -relatedItemsWidth : relatedItemsWidth
        var frame = window.frame
        frame.size.width += offset
        window.setFrame(frame, display: true, animate: true)
        showingRelatedItems = !showingRelatedItems
    }

    private func selectRelatedRecord(_ record: RecordDisplayable) {
        guard let window = view.window else {
            return
        }

        toggleRelatedItems(completion: {
            let origin = CGPoint(x: window.frame.maxX + style.windowMargins, y: window.frame.minY)
            RecordFactory.record(for: record.type, id: record.id, completion: { newRecord in
                if let loadedRecord = newRecord {
                    WindowManager.instance.display(.record(loadedRecord), at: origin)
                }
            })
        })
    }

    private func closeTimerFired() {
        if relationshipHelper.isEmpty() {
            animateViewOut()
        }
    }

    /// If the position of the controller is close enough to the origin of animation returns false
    private func shouldAnimate(to origin: NSPoint) -> Bool {
        guard let currentOrigin = view.window?.frame.origin else {
            return false
        }

        let diff = currentOrigin - origin
        return abs(diff.x) > Constants.animationDistanceThreshold || abs(diff.y) > Constants.animationDistanceThreshold ? true : false
    }

    /// Handle a change of record type from the RelatedItemsHeaderView
    private func didSelectRelatedItemsFilterType(_ type: RecordFilterType?) {
        let titleForType = type?.title?.uppercased() ?? Constants.allRecordsTitle
        transitionRelatedRecordsTitle(to: titleForType)

        relatedItemsFilterType = type
        fadeRelatedItemsView(out: true, completion: { [weak self] in
            self?.relatedItemsView.reloadData()
            self?.fadeRelatedItemsView(out: false, completion: {})
        })
    }

    /// Transitions the related records title by fading out & in
    private func transitionRelatedRecordsTitle(to title: String) {
        fadeRelatedRecordsTitle(out: true) { [weak self] in
            if let strongSelf = self {
                strongSelf.relatedRecordsTypeLabel.attributedStringValue = NSAttributedString(string: title, attributes: style.relatedItemsTitleAttributes)
                strongSelf.fadeRelatedRecordsTitle(out: false, completion: {})
            }
        }
    }

    private func fadeRelatedRecordsTitle(out: Bool, completion: @escaping () -> Void) {
        let alpha: CGFloat = out ? 0 : 1

        NSAnimationContext.runAnimationGroup({ [weak self] _ in
            NSAnimationContext.current.duration = Constants.relatedRecordsTitleAnimationDuration
            self?.relatedRecordsTypeLabel.animator().alphaValue = alpha
        }, completionHandler: {
            completion()
        })
    }

    private func fadeRelatedItemsView(out: Bool, completion: @escaping () -> Void) {
        let alpha: CGFloat = out ? 0 : 1

        NSAnimationContext.runAnimationGroup({ [weak self] _ in
            NSAnimationContext.current.duration = Constants.relatedItemsViewAnimationDuration
            self?.relatedItemsView.animator().alphaValue = alpha
        }, completionHandler: {
            completion()
        })
    }

<<<<<<< HEAD
    private func updateOrigin(from recordFrame: CGRect, at position: Int, animating: Bool) {
        let offsetX = CGFloat(position * style.controllerOffset)
        let offsetY = CGFloat(position * -style.controllerOffset)
        let lastScreen = NSScreen.at(position: Configuration.numberOfScreens)
        var origin = CGPoint(x: recordFrame.maxX + style.windowMargins + offsetX, y: recordFrame.maxY + offsetY - view.frame.height)

        if origin.x > lastScreen.frame.maxX - view.frame.width / 2 {
            if lastScreen.frame.height - recordFrame.maxY < view.frame.height + style.windowMargins - 2 * offsetY {
                // Below
                origin = CGPoint(x: lastScreen.frame.maxX - view.frame.width - style.windowMargins, y: origin.y - recordFrame.height - style.windowMargins)
            } else {
                // Above
                origin = CGPoint(x: lastScreen.frame.maxX - view.frame.width - style.windowMargins, y: origin.y + view.frame.height + style.windowMargins - 2 * offsetY)
            }
        }

        if animating {
            animate(to: origin)
        } else {
            view.window?.setFrameOrigin(origin)
=======
    private func updateArrowIndicatorView() {
        if let scrollView = stackView.enclosingScrollView {
            arrowIndicatorContainerView.isHidden = scrollView.hasReachedBottom
>>>>>>> 177e37db
        }
    }
}<|MERGE_RESOLUTION|>--- conflicted
+++ resolved
@@ -580,7 +580,7 @@
         })
     }
 
-<<<<<<< HEAD
+
     private func updateOrigin(from recordFrame: CGRect, at position: Int, animating: Bool) {
         let offsetX = CGFloat(position * style.controllerOffset)
         let offsetY = CGFloat(position * -style.controllerOffset)
@@ -601,11 +601,13 @@
             animate(to: origin)
         } else {
             view.window?.setFrameOrigin(origin)
-=======
+        }
+    }
+
     private func updateArrowIndicatorView() {
         if let scrollView = stackView.enclosingScrollView {
             arrowIndicatorContainerView.isHidden = scrollView.hasReachedBottom
->>>>>>> 177e37db
+
         }
     }
 }