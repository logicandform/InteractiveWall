--- conflicted
+++ resolved
@@ -696,11 +696,7 @@
                         </connections>
                     </window>
                     <connections>
-<<<<<<< HEAD
-                        <segue destination="TYt-an-uvq" kind="relationship" relationship="window.shadowedContentViewController" id="sMp-Kf-NgA"/>
-=======
                         <segue destination="XfG-lQ-9wD" kind="relationship" relationship="window.shadowedContentViewController" id="Q9Y-yO-J5i"/>
->>>>>>> 84303ea9
                     </connections>
                 </windowController>
                 <customObject id="Oky-zY-oP4" userLabel="First Responder" customClass="NSResponder" sceneMemberID="firstResponder"/>
