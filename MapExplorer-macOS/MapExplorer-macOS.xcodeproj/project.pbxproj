// !$*UTF8*$!
{
	archiveVersion = 1;
	classes = {
	};
	objectVersion = 48;
	objects = {

/* Begin PBXBuildFile section */
		22290C092028F9EC000E0573 /* AppDelegate.swift in Sources */ = {isa = PBXBuildFile; fileRef = 22290C082028F9EC000E0573 /* AppDelegate.swift */; };
		22290C0D2028F9EC000E0573 /* Assets.xcassets in Resources */ = {isa = PBXBuildFile; fileRef = 22290C0C2028F9EC000E0573 /* Assets.xcassets */; };
		22290C102028F9EC000E0573 /* Main.storyboard in Resources */ = {isa = PBXBuildFile; fileRef = 22290C0E2028F9EC000E0573 /* Main.storyboard */; };
		22290C2B2028FA1F000E0573 /* PlaceView.swift in Sources */ = {isa = PBXBuildFile; fileRef = 22290C1E2028FA1E000E0573 /* PlaceView.swift */; };
		22290C2C2028FA1F000E0573 /* MapViewController.swift in Sources */ = {isa = PBXBuildFile; fileRef = 22290C1F2028FA1E000E0573 /* MapViewController.swift */; };
		22290C2D2028FA1F000E0573 /* Place.swift in Sources */ = {isa = PBXBuildFile; fileRef = 22290C202028FA1E000E0573 /* Place.swift */; };
		22290C2E2028FA1F000E0573 /* Style.swift in Sources */ = {isa = PBXBuildFile; fileRef = 22290C222028FA1E000E0573 /* Style.swift */; };
		22290C302028FA1F000E0573 /* Discipline.swift in Sources */ = {isa = PBXBuildFile; fileRef = 22290C272028FA1E000E0573 /* Discipline.swift */; };
		22290C382028FA35000E0573 /* MKMapView.swift in Sources */ = {isa = PBXBuildFile; fileRef = 22290C332028FA34000E0573 /* MKMapView.swift */; };
		22290C392028FA35000E0573 /* CoreGraphics.swift in Sources */ = {isa = PBXBuildFile; fileRef = 22290C342028FA34000E0573 /* CoreGraphics.swift */; };
		22290C3A2028FA35000E0573 /* Int.swift in Sources */ = {isa = PBXBuildFile; fileRef = 22290C352028FA34000E0573 /* Int.swift */; };
		22290C3B2028FA35000E0573 /* PacketType.swift in Sources */ = {isa = PBXBuildFile; fileRef = 22290C362028FA34000E0573 /* PacketType.swift */; };
		22290C3C2028FA35000E0573 /* NetworkConfiguration.swift in Sources */ = {isa = PBXBuildFile; fileRef = 22290C372028FA34000E0573 /* NetworkConfiguration.swift */; };
		22290C4220292D22000E0573 /* ClusterView.swift in Sources */ = {isa = PBXBuildFile; fileRef = 22290C4120292D22000E0573 /* ClusterView.swift */; };
		22318DE0202B984F0092937C /* ResponseHandler.swift in Sources */ = {isa = PBXBuildFile; fileRef = 22318DDF202B984F0092937C /* ResponseHandler.swift */; };
		226EA70120296C240067B542 /* NSImage.swift in Sources */ = {isa = PBXBuildFile; fileRef = 226EA70020296C240067B542 /* NSImage.swift */; };
		22EF0FA4202ABE6C00571002 /* PlaceViewController.swift in Sources */ = {isa = PBXBuildFile; fileRef = 22EF0FA3202ABE6C00571002 /* PlaceViewController.swift */; };
		22EF0FA6202ACAB400571002 /* Place.storyboard in Resources */ = {isa = PBXBuildFile; fileRef = 22EF0FA5202ACAB400571002 /* Place.storyboard */; };
		22EF0FA8202B847200571002 /* CachingNetwork.swift in Sources */ = {isa = PBXBuildFile; fileRef = 22EF0FA7202B847200571002 /* CachingNetwork.swift */; };
		22FEF1C4202CE7E4001E9596 /* RelatedItemView.xib in Resources */ = {isa = PBXBuildFile; fileRef = 22FEF1C2202CE7E4001E9596 /* RelatedItemView.xib */; };
		22FEF1C5202CE7E4001E9596 /* RelatedItemView.swift in Sources */ = {isa = PBXBuildFile; fileRef = 22FEF1C3202CE7E4001E9596 /* RelatedItemView.swift */; };
		22FEF1C9202CE8CC001E9596 /* MapPoints.json in Resources */ = {isa = PBXBuildFile; fileRef = 22FEF1C8202CE8CC001E9596 /* MapPoints.json */; };
		67C759AB770299C488231A9D /* Pods_All_MapExplorer_macOS.framework in Frameworks */ = {isa = PBXBuildFile; fileRef = 9CF6CE4790742AE255C12240 /* Pods_All_MapExplorer_macOS.framework */; };
		8F8AEF84202BAD9400F7970D /* PdfViewController.swift in Sources */ = {isa = PBXBuildFile; fileRef = 8F8AEF83202BAD9400F7970D /* PdfViewController.swift */; };
		8F8AEF86202BB21A00F7970D /* 5V Relay.pdf in Resources */ = {isa = PBXBuildFile; fileRef = 8F8AEF85202BB21A00F7970D /* 5V Relay.pdf */; };
/* End PBXBuildFile section */

/* Begin PBXFileReference section */
		22290C052028F9EC000E0573 /* MapExplorer-macOS.app */ = {isa = PBXFileReference; explicitFileType = wrapper.application; includeInIndex = 0; path = "MapExplorer-macOS.app"; sourceTree = BUILT_PRODUCTS_DIR; };
		22290C082028F9EC000E0573 /* AppDelegate.swift */ = {isa = PBXFileReference; lastKnownFileType = sourcecode.swift; path = AppDelegate.swift; sourceTree = "<group>"; };
		22290C0C2028F9EC000E0573 /* Assets.xcassets */ = {isa = PBXFileReference; lastKnownFileType = folder.assetcatalog; path = Assets.xcassets; sourceTree = "<group>"; };
		22290C0F2028F9EC000E0573 /* Base */ = {isa = PBXFileReference; lastKnownFileType = file.storyboard; name = Base; path = Base.lproj/Main.storyboard; sourceTree = "<group>"; };
		22290C112028F9EC000E0573 /* Info.plist */ = {isa = PBXFileReference; lastKnownFileType = text.plist.xml; path = Info.plist; sourceTree = "<group>"; };
		22290C122028F9EC000E0573 /* MapExplorer_macOS.entitlements */ = {isa = PBXFileReference; lastKnownFileType = text.plist.entitlements; path = MapExplorer_macOS.entitlements; sourceTree = "<group>"; };
		22290C1E2028FA1E000E0573 /* PlaceView.swift */ = {isa = PBXFileReference; fileEncoding = 4; lastKnownFileType = sourcecode.swift; path = PlaceView.swift; sourceTree = "<group>"; };
		22290C1F2028FA1E000E0573 /* MapViewController.swift */ = {isa = PBXFileReference; fileEncoding = 4; lastKnownFileType = sourcecode.swift; path = MapViewController.swift; sourceTree = "<group>"; };
		22290C202028FA1E000E0573 /* Place.swift */ = {isa = PBXFileReference; fileEncoding = 4; lastKnownFileType = sourcecode.swift; path = Place.swift; sourceTree = "<group>"; };
		22290C222028FA1E000E0573 /* Style.swift */ = {isa = PBXFileReference; fileEncoding = 4; lastKnownFileType = sourcecode.swift; path = Style.swift; sourceTree = "<group>"; };
		22290C272028FA1E000E0573 /* Discipline.swift */ = {isa = PBXFileReference; fileEncoding = 4; lastKnownFileType = sourcecode.swift; path = Discipline.swift; sourceTree = "<group>"; };
		22290C332028FA34000E0573 /* MKMapView.swift */ = {isa = PBXFileReference; fileEncoding = 4; lastKnownFileType = sourcecode.swift; path = MKMapView.swift; sourceTree = "<group>"; };
		22290C342028FA34000E0573 /* CoreGraphics.swift */ = {isa = PBXFileReference; fileEncoding = 4; lastKnownFileType = sourcecode.swift; path = CoreGraphics.swift; sourceTree = "<group>"; };
		22290C352028FA34000E0573 /* Int.swift */ = {isa = PBXFileReference; fileEncoding = 4; lastKnownFileType = sourcecode.swift; path = Int.swift; sourceTree = "<group>"; };
		22290C362028FA34000E0573 /* PacketType.swift */ = {isa = PBXFileReference; fileEncoding = 4; lastKnownFileType = sourcecode.swift; path = PacketType.swift; sourceTree = "<group>"; };
		22290C372028FA34000E0573 /* NetworkConfiguration.swift */ = {isa = PBXFileReference; fileEncoding = 4; lastKnownFileType = sourcecode.swift; path = NetworkConfiguration.swift; sourceTree = "<group>"; };
		22290C4120292D22000E0573 /* ClusterView.swift */ = {isa = PBXFileReference; lastKnownFileType = sourcecode.swift; path = ClusterView.swift; sourceTree = "<group>"; };
		22318DDF202B984F0092937C /* ResponseHandler.swift */ = {isa = PBXFileReference; lastKnownFileType = sourcecode.swift; path = ResponseHandler.swift; sourceTree = "<group>"; };
		226EA70020296C240067B542 /* NSImage.swift */ = {isa = PBXFileReference; lastKnownFileType = sourcecode.swift; path = NSImage.swift; sourceTree = "<group>"; };
		22EF0FA3202ABE6C00571002 /* PlaceViewController.swift */ = {isa = PBXFileReference; lastKnownFileType = sourcecode.swift; path = PlaceViewController.swift; sourceTree = "<group>"; };
		22EF0FA5202ACAB400571002 /* Place.storyboard */ = {isa = PBXFileReference; lastKnownFileType = file.storyboard; path = Place.storyboard; sourceTree = "<group>"; };
		22EF0FA7202B847200571002 /* CachingNetwork.swift */ = {isa = PBXFileReference; lastKnownFileType = sourcecode.swift; path = CachingNetwork.swift; sourceTree = "<group>"; };
		22FEF1C2202CE7E4001E9596 /* RelatedItemView.xib */ = {isa = PBXFileReference; fileEncoding = 4; lastKnownFileType = file.xib; path = RelatedItemView.xib; sourceTree = "<group>"; };
		22FEF1C3202CE7E4001E9596 /* RelatedItemView.swift */ = {isa = PBXFileReference; fileEncoding = 4; lastKnownFileType = sourcecode.swift; path = RelatedItemView.swift; sourceTree = "<group>"; };
		22FEF1C8202CE8CC001E9596 /* MapPoints.json */ = {isa = PBXFileReference; fileEncoding = 4; lastKnownFileType = text.json; path = MapPoints.json; sourceTree = "<group>"; };
		26A4912457E23A30817143A3 /* Pods-All-MapExplorer-macOS.release.xcconfig */ = {isa = PBXFileReference; includeInIndex = 1; lastKnownFileType = text.xcconfig; name = "Pods-All-MapExplorer-macOS.release.xcconfig"; path = "../Pods/Target Support Files/Pods-All-MapExplorer-macOS/Pods-All-MapExplorer-macOS.release.xcconfig"; sourceTree = "<group>"; };
		39B2384F39CC84964B0970BD /* Pods-MapExplorer-macOS.release.xcconfig */ = {isa = PBXFileReference; includeInIndex = 1; lastKnownFileType = text.xcconfig; name = "Pods-MapExplorer-macOS.release.xcconfig"; path = "Pods/Target Support Files/Pods-MapExplorer-macOS/Pods-MapExplorer-macOS.release.xcconfig"; sourceTree = "<group>"; };
		8F8AEF83202BAD9400F7970D /* PdfViewController.swift */ = {isa = PBXFileReference; lastKnownFileType = sourcecode.swift; path = PdfViewController.swift; sourceTree = "<group>"; };
		8F8AEF85202BB21A00F7970D /* 5V Relay.pdf */ = {isa = PBXFileReference; lastKnownFileType = image.pdf; path = "5V Relay.pdf"; sourceTree = "<group>"; };
		9CF6CE4790742AE255C12240 /* Pods_All_MapExplorer_macOS.framework */ = {isa = PBXFileReference; explicitFileType = wrapper.framework; includeInIndex = 0; path = Pods_All_MapExplorer_macOS.framework; sourceTree = BUILT_PRODUCTS_DIR; };
		9E45B0B207D66FC5A3CD5BEA /* Pods-MapExplorer-macOS.debug.xcconfig */ = {isa = PBXFileReference; includeInIndex = 1; lastKnownFileType = text.xcconfig; name = "Pods-MapExplorer-macOS.debug.xcconfig"; path = "Pods/Target Support Files/Pods-MapExplorer-macOS/Pods-MapExplorer-macOS.debug.xcconfig"; sourceTree = "<group>"; };
		D9FF0C65383B61E5A7A798B0 /* Pods-All-MapExplorer-macOS.debug.xcconfig */ = {isa = PBXFileReference; includeInIndex = 1; lastKnownFileType = text.xcconfig; name = "Pods-All-MapExplorer-macOS.debug.xcconfig"; path = "../Pods/Target Support Files/Pods-All-MapExplorer-macOS/Pods-All-MapExplorer-macOS.debug.xcconfig"; sourceTree = "<group>"; };
/* End PBXFileReference section */

/* Begin PBXFrameworksBuildPhase section */
		22290C022028F9EC000E0573 /* Frameworks */ = {
			isa = PBXFrameworksBuildPhase;
			buildActionMask = 2147483647;
			files = (
				67C759AB770299C488231A9D /* Pods_All_MapExplorer_macOS.framework in Frameworks */,
			);
			runOnlyForDeploymentPostprocessing = 0;
		};
/* End PBXFrameworksBuildPhase section */

/* Begin PBXGroup section */
		22290BFC2028F9EC000E0573 = {
			isa = PBXGroup;
			children = (
				22290C182028FA0B000E0573 /* Sources */,
				22290C3D2028FE99000E0573 /* Resources */,
				22290C322028FA34000E0573 /* Extensions */,
				22290C072028F9EC000E0573 /* Metadata */,
				3F962F2A202BB01D00B608D6 /* Data */,
				22290C062028F9EC000E0573 /* Products */,
				8F71A70A409CF5D890B51883 /* Pods */,
				54917AC90A012134E9DA525B /* Frameworks */,
			);
			sourceTree = "<group>";
		};
		22290C062028F9EC000E0573 /* Products */ = {
			isa = PBXGroup;
			children = (
				22290C052028F9EC000E0573 /* MapExplorer-macOS.app */,
			);
			name = Products;
			sourceTree = "<group>";
		};
		22290C072028F9EC000E0573 /* Metadata */ = {
			isa = PBXGroup;
			children = (
				22290C112028F9EC000E0573 /* Info.plist */,
				22290C122028F9EC000E0573 /* MapExplorer_macOS.entitlements */,
			);
			path = Metadata;
			sourceTree = "<group>";
		};
		22290C182028FA0B000E0573 /* Sources */ = {
			isa = PBXGroup;
			children = (
				22290C192028FA1E000E0573 /* Controllers */,
				22290C212028FA1E000E0573 /* Helpers */,
				22290C232028FA1E000E0573 /* Managers */,
				22290C262028FA1E000E0573 /* Models */,
			);
			path = Sources;
			sourceTree = "<group>";
		};
		22290C192028FA1E000E0573 /* Controllers */ = {
			isa = PBXGroup;
			children = (
				22290C0E2028F9EC000E0573 /* Main.storyboard */,
				22290C1D2028FA1E000E0573 /* MapViewController */,
				22EF0FA2202ABE4F00571002 /* PlaceViewController */,
				8F8AEF82202BAC5C00F7970D /* PdfViewController */,
			);
			path = Controllers;
			sourceTree = "<group>";
		};
		22290C1D2028FA1E000E0573 /* MapViewController */ = {
			isa = PBXGroup;
			children = (
				22290C1F2028FA1E000E0573 /* MapViewController.swift */,
				22290C1E2028FA1E000E0573 /* PlaceView.swift */,
				22290C4120292D22000E0573 /* ClusterView.swift */,
			);
			path = MapViewController;
			sourceTree = "<group>";
		};
		22290C212028FA1E000E0573 /* Helpers */ = {
			isa = PBXGroup;
			children = (
				22290C222028FA1E000E0573 /* Style.swift */,
				22EF0FA7202B847200571002 /* CachingNetwork.swift */,
				22318DDF202B984F0092937C /* ResponseHandler.swift */,
			);
			path = Helpers;
			sourceTree = "<group>";
		};
		22290C232028FA1E000E0573 /* Managers */ = {
			isa = PBXGroup;
			children = (
				22290C082028F9EC000E0573 /* AppDelegate.swift */,
			);
			path = Managers;
			sourceTree = "<group>";
		};
		22290C262028FA1E000E0573 /* Models */ = {
			isa = PBXGroup;
			children = (
				22290C202028FA1E000E0573 /* Place.swift */,
				22290C272028FA1E000E0573 /* Discipline.swift */,
			);
			path = Models;
			sourceTree = "<group>";
		};
		22290C322028FA34000E0573 /* Extensions */ = {
			isa = PBXGroup;
			children = (
				22290C332028FA34000E0573 /* MKMapView.swift */,
				22290C342028FA34000E0573 /* CoreGraphics.swift */,
				22290C352028FA34000E0573 /* Int.swift */,
				22290C362028FA34000E0573 /* PacketType.swift */,
				22290C372028FA34000E0573 /* NetworkConfiguration.swift */,
				226EA70020296C240067B542 /* NSImage.swift */,
			);
			path = Extensions;
			sourceTree = "<group>";
		};
		22290C3D2028FE99000E0573 /* Resources */ = {
			isa = PBXGroup;
			children = (
				22290C0C2028F9EC000E0573 /* Assets.xcassets */,
			);
			path = Resources;
			sourceTree = "<group>";
		};
		22EF0FA2202ABE4F00571002 /* PlaceViewController */ = {
			isa = PBXGroup;
			children = (
<<<<<<< HEAD
				8F8AEF85202BB21A00F7970D /* 5V Relay.pdf */,
				22290C3F202915D8000E0573 /* MapPoints.json */,
=======
				22EF0FA5202ACAB400571002 /* Place.storyboard */,
				22EF0FA3202ABE6C00571002 /* PlaceViewController.swift */,
				22FEF1C3202CE7E4001E9596 /* RelatedItemView.swift */,
				22FEF1C2202CE7E4001E9596 /* RelatedItemView.xib */,
>>>>>>> fca3b0a5
			);
			path = PlaceViewController;
			sourceTree = "<group>";
		};
		3F962F2A202BB01D00B608D6 /* Data */ = {
			isa = PBXGroup;
			children = (
				22FEF1C8202CE8CC001E9596 /* MapPoints.json */,
			);
			path = Data;
			sourceTree = "<group>";
		};
		54917AC90A012134E9DA525B /* Frameworks */ = {
			isa = PBXGroup;
			children = (
				9CF6CE4790742AE255C12240 /* Pods_All_MapExplorer_macOS.framework */,
			);
			name = Frameworks;
			sourceTree = "<group>";
		};
		8F71A70A409CF5D890B51883 /* Pods */ = {
			isa = PBXGroup;
			children = (
				9E45B0B207D66FC5A3CD5BEA /* Pods-MapExplorer-macOS.debug.xcconfig */,
				39B2384F39CC84964B0970BD /* Pods-MapExplorer-macOS.release.xcconfig */,
				D9FF0C65383B61E5A7A798B0 /* Pods-All-MapExplorer-macOS.debug.xcconfig */,
				26A4912457E23A30817143A3 /* Pods-All-MapExplorer-macOS.release.xcconfig */,
			);
			name = Pods;
			sourceTree = "<group>";
		};
		8F8AEF82202BAC5C00F7970D /* PdfViewController */ = {
			isa = PBXGroup;
			children = (
				8F8AEF83202BAD9400F7970D /* PdfViewController.swift */,
			);
			path = PdfViewController;
			sourceTree = "<group>";
		};
/* End PBXGroup section */

/* Begin PBXNativeTarget section */
		22290C042028F9EC000E0573 /* MapExplorer-macOS */ = {
			isa = PBXNativeTarget;
			buildConfigurationList = 22290C152028F9EC000E0573 /* Build configuration list for PBXNativeTarget "MapExplorer-macOS" */;
			buildPhases = (
				8F1D2FAC58B31812451CE63B /* [CP] Check Pods Manifest.lock */,
				22290C012028F9EC000E0573 /* Sources */,
				22290C022028F9EC000E0573 /* Frameworks */,
				22290C032028F9EC000E0573 /* Resources */,
				22FEF1BD202CD86D001E9596 /* Run Swiftlint */,
				5B065ABFB721CD1408B62F1F /* [CP] Embed Pods Frameworks */,
				D8855A93EB93AE06012A685B /* [CP] Copy Pods Resources */,
			);
			buildRules = (
			);
			dependencies = (
			);
			name = "MapExplorer-macOS";
			productName = "MapExplorer-macOS";
			productReference = 22290C052028F9EC000E0573 /* MapExplorer-macOS.app */;
			productType = "com.apple.product-type.application";
		};
/* End PBXNativeTarget section */

/* Begin PBXProject section */
		22290BFD2028F9EC000E0573 /* Project object */ = {
			isa = PBXProject;
			attributes = {
				LastSwiftUpdateCheck = 0920;
				LastUpgradeCheck = 0920;
				ORGANIZATIONNAME = JABT;
				TargetAttributes = {
					22290C042028F9EC000E0573 = {
						CreatedOnToolsVersion = 9.2;
						ProvisioningStyle = Automatic;
					};
				};
			};
			buildConfigurationList = 22290C002028F9EC000E0573 /* Build configuration list for PBXProject "MapExplorer-macOS" */;
			compatibilityVersion = "Xcode 8.0";
			developmentRegion = en;
			hasScannedForEncodings = 0;
			knownRegions = (
				en,
				Base,
			);
			mainGroup = 22290BFC2028F9EC000E0573;
			productRefGroup = 22290C062028F9EC000E0573 /* Products */;
			projectDirPath = "";
			projectRoot = "";
			targets = (
				22290C042028F9EC000E0573 /* MapExplorer-macOS */,
			);
		};
/* End PBXProject section */

/* Begin PBXResourcesBuildPhase section */
		22290C032028F9EC000E0573 /* Resources */ = {
			isa = PBXResourcesBuildPhase;
			buildActionMask = 2147483647;
			files = (
				22EF0FA6202ACAB400571002 /* Place.storyboard in Resources */,
<<<<<<< HEAD
				22290C40202915D8000E0573 /* MapPoints.json in Resources */,
				8F8AEF86202BB21A00F7970D /* 5V Relay.pdf in Resources */,
=======
>>>>>>> fca3b0a5
				22290C0D2028F9EC000E0573 /* Assets.xcassets in Resources */,
				22FEF1C9202CE8CC001E9596 /* MapPoints.json in Resources */,
				22290C102028F9EC000E0573 /* Main.storyboard in Resources */,
				22FEF1C4202CE7E4001E9596 /* RelatedItemView.xib in Resources */,
			);
			runOnlyForDeploymentPostprocessing = 0;
		};
/* End PBXResourcesBuildPhase section */

/* Begin PBXShellScriptBuildPhase section */
		22FEF1BD202CD86D001E9596 /* Run Swiftlint */ = {
			isa = PBXShellScriptBuildPhase;
			buildActionMask = 2147483647;
			files = (
			);
			inputPaths = (
			);
			name = "Run Swiftlint";
			outputPaths = (
			);
			runOnlyForDeploymentPostprocessing = 0;
			shellPath = /bin/sh;
			shellScript = "if which swiftlint >/dev/null; then\n    swiftlint\nelse\n    echo \"warning: SwiftLint not installed, download from https://github.com/realm/SwiftLint\"\nfi";
		};
		5B065ABFB721CD1408B62F1F /* [CP] Embed Pods Frameworks */ = {
			isa = PBXShellScriptBuildPhase;
			buildActionMask = 2147483647;
			files = (
			);
			inputPaths = (
				"${SRCROOT}/../Pods/Target Support Files/Pods-All-MapExplorer-macOS/Pods-All-MapExplorer-macOS-frameworks.sh",
				"${BUILT_PRODUCTS_DIR}/Alamofire-macOS/Alamofire.framework",
				"${BUILT_PRODUCTS_DIR}/CocoaAsyncSocket-macOS/CocoaAsyncSocket.framework",
				"${BUILT_PRODUCTS_DIR}/MONode-macOS/MONode.framework",
				"${BUILT_PRODUCTS_DIR}/PromiseKit/PromiseKit.framework",
			);
			name = "[CP] Embed Pods Frameworks";
			outputPaths = (
				"${TARGET_BUILD_DIR}/${FRAMEWORKS_FOLDER_PATH}/Alamofire.framework",
				"${TARGET_BUILD_DIR}/${FRAMEWORKS_FOLDER_PATH}/CocoaAsyncSocket.framework",
				"${TARGET_BUILD_DIR}/${FRAMEWORKS_FOLDER_PATH}/MONode.framework",
				"${TARGET_BUILD_DIR}/${FRAMEWORKS_FOLDER_PATH}/PromiseKit.framework",
			);
			runOnlyForDeploymentPostprocessing = 0;
			shellPath = /bin/sh;
			shellScript = "\"${SRCROOT}/../Pods/Target Support Files/Pods-All-MapExplorer-macOS/Pods-All-MapExplorer-macOS-frameworks.sh\"\n";
			showEnvVarsInLog = 0;
		};
		8F1D2FAC58B31812451CE63B /* [CP] Check Pods Manifest.lock */ = {
			isa = PBXShellScriptBuildPhase;
			buildActionMask = 2147483647;
			files = (
			);
			inputPaths = (
				"${PODS_PODFILE_DIR_PATH}/Podfile.lock",
				"${PODS_ROOT}/Manifest.lock",
			);
			name = "[CP] Check Pods Manifest.lock";
			outputPaths = (
				"$(DERIVED_FILE_DIR)/Pods-All-MapExplorer-macOS-checkManifestLockResult.txt",
			);
			runOnlyForDeploymentPostprocessing = 0;
			shellPath = /bin/sh;
			shellScript = "diff \"${PODS_PODFILE_DIR_PATH}/Podfile.lock\" \"${PODS_ROOT}/Manifest.lock\" > /dev/null\nif [ $? != 0 ] ; then\n    # print error to STDERR\n    echo \"error: The sandbox is not in sync with the Podfile.lock. Run 'pod install' or update your CocoaPods installation.\" >&2\n    exit 1\nfi\n# This output is used by Xcode 'outputs' to avoid re-running this script phase.\necho \"SUCCESS\" > \"${SCRIPT_OUTPUT_FILE_0}\"\n";
			showEnvVarsInLog = 0;
		};
		D8855A93EB93AE06012A685B /* [CP] Copy Pods Resources */ = {
			isa = PBXShellScriptBuildPhase;
			buildActionMask = 2147483647;
			files = (
			);
			inputPaths = (
			);
			name = "[CP] Copy Pods Resources";
			outputPaths = (
			);
			runOnlyForDeploymentPostprocessing = 0;
			shellPath = /bin/sh;
			shellScript = "\"${SRCROOT}/../Pods/Target Support Files/Pods-All-MapExplorer-macOS/Pods-All-MapExplorer-macOS-resources.sh\"\n";
			showEnvVarsInLog = 0;
		};
/* End PBXShellScriptBuildPhase section */

/* Begin PBXSourcesBuildPhase section */
		22290C012028F9EC000E0573 /* Sources */ = {
			isa = PBXSourcesBuildPhase;
			buildActionMask = 2147483647;
			files = (
				22290C3B2028FA35000E0573 /* PacketType.swift in Sources */,
				22290C4220292D22000E0573 /* ClusterView.swift in Sources */,
				22FEF1C5202CE7E4001E9596 /* RelatedItemView.swift in Sources */,
				22290C3A2028FA35000E0573 /* Int.swift in Sources */,
				226EA70120296C240067B542 /* NSImage.swift in Sources */,
				8F8AEF84202BAD9400F7970D /* PdfViewController.swift in Sources */,
				22290C302028FA1F000E0573 /* Discipline.swift in Sources */,
				22290C2B2028FA1F000E0573 /* PlaceView.swift in Sources */,
				22290C382028FA35000E0573 /* MKMapView.swift in Sources */,
				22EF0FA8202B847200571002 /* CachingNetwork.swift in Sources */,
				22290C092028F9EC000E0573 /* AppDelegate.swift in Sources */,
				22290C392028FA35000E0573 /* CoreGraphics.swift in Sources */,
				22290C2C2028FA1F000E0573 /* MapViewController.swift in Sources */,
				22EF0FA4202ABE6C00571002 /* PlaceViewController.swift in Sources */,
				22318DE0202B984F0092937C /* ResponseHandler.swift in Sources */,
				22290C3C2028FA35000E0573 /* NetworkConfiguration.swift in Sources */,
				22290C2E2028FA1F000E0573 /* Style.swift in Sources */,
				22290C2D2028FA1F000E0573 /* Place.swift in Sources */,
			);
			runOnlyForDeploymentPostprocessing = 0;
		};
/* End PBXSourcesBuildPhase section */

/* Begin PBXVariantGroup section */
		22290C0E2028F9EC000E0573 /* Main.storyboard */ = {
			isa = PBXVariantGroup;
			children = (
				22290C0F2028F9EC000E0573 /* Base */,
			);
			name = Main.storyboard;
			sourceTree = "<group>";
		};
/* End PBXVariantGroup section */

/* Begin XCBuildConfiguration section */
		22290C132028F9EC000E0573 /* Debug */ = {
			isa = XCBuildConfiguration;
			buildSettings = {
				ALWAYS_SEARCH_USER_PATHS = NO;
				CLANG_ANALYZER_NONNULL = YES;
				CLANG_ANALYZER_NUMBER_OBJECT_CONVERSION = YES_AGGRESSIVE;
				CLANG_CXX_LANGUAGE_STANDARD = "gnu++14";
				CLANG_CXX_LIBRARY = "libc++";
				CLANG_ENABLE_MODULES = YES;
				CLANG_ENABLE_OBJC_ARC = YES;
				CLANG_WARN_BLOCK_CAPTURE_AUTORELEASING = YES;
				CLANG_WARN_BOOL_CONVERSION = YES;
				CLANG_WARN_COMMA = YES;
				CLANG_WARN_CONSTANT_CONVERSION = YES;
				CLANG_WARN_DIRECT_OBJC_ISA_USAGE = YES_ERROR;
				CLANG_WARN_DOCUMENTATION_COMMENTS = YES;
				CLANG_WARN_EMPTY_BODY = YES;
				CLANG_WARN_ENUM_CONVERSION = YES;
				CLANG_WARN_INFINITE_RECURSION = YES;
				CLANG_WARN_INT_CONVERSION = YES;
				CLANG_WARN_NON_LITERAL_NULL_CONVERSION = YES;
				CLANG_WARN_OBJC_LITERAL_CONVERSION = YES;
				CLANG_WARN_OBJC_ROOT_CLASS = YES_ERROR;
				CLANG_WARN_RANGE_LOOP_ANALYSIS = YES;
				CLANG_WARN_STRICT_PROTOTYPES = YES;
				CLANG_WARN_SUSPICIOUS_MOVE = YES;
				CLANG_WARN_UNGUARDED_AVAILABILITY = YES_AGGRESSIVE;
				CLANG_WARN_UNREACHABLE_CODE = YES;
				CLANG_WARN__DUPLICATE_METHOD_MATCH = YES;
				CODE_SIGN_IDENTITY = "Mac Developer";
				COPY_PHASE_STRIP = NO;
				DEBUG_INFORMATION_FORMAT = dwarf;
				ENABLE_STRICT_OBJC_MSGSEND = YES;
				ENABLE_TESTABILITY = YES;
				GCC_C_LANGUAGE_STANDARD = gnu11;
				GCC_DYNAMIC_NO_PIC = NO;
				GCC_NO_COMMON_BLOCKS = YES;
				GCC_OPTIMIZATION_LEVEL = 0;
				GCC_PREPROCESSOR_DEFINITIONS = (
					"DEBUG=1",
					"$(inherited)",
				);
				GCC_WARN_64_TO_32_BIT_CONVERSION = YES;
				GCC_WARN_ABOUT_RETURN_TYPE = YES_ERROR;
				GCC_WARN_UNDECLARED_SELECTOR = YES;
				GCC_WARN_UNINITIALIZED_AUTOS = YES_AGGRESSIVE;
				GCC_WARN_UNUSED_FUNCTION = YES;
				GCC_WARN_UNUSED_VARIABLE = YES;
				MACOSX_DEPLOYMENT_TARGET = 10.13;
				MTL_ENABLE_DEBUG_INFO = YES;
				ONLY_ACTIVE_ARCH = YES;
				SDKROOT = macosx;
				SWIFT_ACTIVE_COMPILATION_CONDITIONS = DEBUG;
				SWIFT_OPTIMIZATION_LEVEL = "-Onone";
			};
			name = Debug;
		};
		22290C142028F9EC000E0573 /* Release */ = {
			isa = XCBuildConfiguration;
			buildSettings = {
				ALWAYS_SEARCH_USER_PATHS = NO;
				CLANG_ANALYZER_NONNULL = YES;
				CLANG_ANALYZER_NUMBER_OBJECT_CONVERSION = YES_AGGRESSIVE;
				CLANG_CXX_LANGUAGE_STANDARD = "gnu++14";
				CLANG_CXX_LIBRARY = "libc++";
				CLANG_ENABLE_MODULES = YES;
				CLANG_ENABLE_OBJC_ARC = YES;
				CLANG_WARN_BLOCK_CAPTURE_AUTORELEASING = YES;
				CLANG_WARN_BOOL_CONVERSION = YES;
				CLANG_WARN_COMMA = YES;
				CLANG_WARN_CONSTANT_CONVERSION = YES;
				CLANG_WARN_DIRECT_OBJC_ISA_USAGE = YES_ERROR;
				CLANG_WARN_DOCUMENTATION_COMMENTS = YES;
				CLANG_WARN_EMPTY_BODY = YES;
				CLANG_WARN_ENUM_CONVERSION = YES;
				CLANG_WARN_INFINITE_RECURSION = YES;
				CLANG_WARN_INT_CONVERSION = YES;
				CLANG_WARN_NON_LITERAL_NULL_CONVERSION = YES;
				CLANG_WARN_OBJC_LITERAL_CONVERSION = YES;
				CLANG_WARN_OBJC_ROOT_CLASS = YES_ERROR;
				CLANG_WARN_RANGE_LOOP_ANALYSIS = YES;
				CLANG_WARN_STRICT_PROTOTYPES = YES;
				CLANG_WARN_SUSPICIOUS_MOVE = YES;
				CLANG_WARN_UNGUARDED_AVAILABILITY = YES_AGGRESSIVE;
				CLANG_WARN_UNREACHABLE_CODE = YES;
				CLANG_WARN__DUPLICATE_METHOD_MATCH = YES;
				CODE_SIGN_IDENTITY = "Mac Developer";
				COPY_PHASE_STRIP = NO;
				DEBUG_INFORMATION_FORMAT = "dwarf-with-dsym";
				ENABLE_NS_ASSERTIONS = NO;
				ENABLE_STRICT_OBJC_MSGSEND = YES;
				GCC_C_LANGUAGE_STANDARD = gnu11;
				GCC_NO_COMMON_BLOCKS = YES;
				GCC_WARN_64_TO_32_BIT_CONVERSION = YES;
				GCC_WARN_ABOUT_RETURN_TYPE = YES_ERROR;
				GCC_WARN_UNDECLARED_SELECTOR = YES;
				GCC_WARN_UNINITIALIZED_AUTOS = YES_AGGRESSIVE;
				GCC_WARN_UNUSED_FUNCTION = YES;
				GCC_WARN_UNUSED_VARIABLE = YES;
				MACOSX_DEPLOYMENT_TARGET = 10.13;
				MTL_ENABLE_DEBUG_INFO = NO;
				SDKROOT = macosx;
				SWIFT_OPTIMIZATION_LEVEL = "-Owholemodule";
			};
			name = Release;
		};
		22290C162028F9EC000E0573 /* Debug */ = {
			isa = XCBuildConfiguration;
			baseConfigurationReference = D9FF0C65383B61E5A7A798B0 /* Pods-All-MapExplorer-macOS.debug.xcconfig */;
			buildSettings = {
				ASSETCATALOG_COMPILER_APPICON_NAME = AppIcon;
				CODE_SIGN_ENTITLEMENTS = Metadata/MapExplorer_macOS.entitlements;
				CODE_SIGN_STYLE = Automatic;
				COMBINE_HIDPI_IMAGES = YES;
				DEVELOPMENT_TEAM = M6262HME76;
				INFOPLIST_FILE = Metadata/Info.plist;
				LD_RUNPATH_SEARCH_PATHS = "$(inherited) @executable_path/../Frameworks";
				PRODUCT_BUNDLE_IDENTIFIER = "is.jabt.MapExplorer-macOS";
				PRODUCT_NAME = "$(TARGET_NAME)";
				SWIFT_VERSION = 4.0;
			};
			name = Debug;
		};
		22290C172028F9EC000E0573 /* Release */ = {
			isa = XCBuildConfiguration;
			baseConfigurationReference = 26A4912457E23A30817143A3 /* Pods-All-MapExplorer-macOS.release.xcconfig */;
			buildSettings = {
				ASSETCATALOG_COMPILER_APPICON_NAME = AppIcon;
				CODE_SIGN_ENTITLEMENTS = Metadata/MapExplorer_macOS.entitlements;
				CODE_SIGN_STYLE = Automatic;
				COMBINE_HIDPI_IMAGES = YES;
				DEVELOPMENT_TEAM = M6262HME76;
				INFOPLIST_FILE = Metadata/Info.plist;
				LD_RUNPATH_SEARCH_PATHS = "$(inherited) @executable_path/../Frameworks";
				PRODUCT_BUNDLE_IDENTIFIER = "is.jabt.MapExplorer-macOS";
				PRODUCT_NAME = "$(TARGET_NAME)";
				SWIFT_VERSION = 4.0;
			};
			name = Release;
		};
/* End XCBuildConfiguration section */

/* Begin XCConfigurationList section */
		22290C002028F9EC000E0573 /* Build configuration list for PBXProject "MapExplorer-macOS" */ = {
			isa = XCConfigurationList;
			buildConfigurations = (
				22290C132028F9EC000E0573 /* Debug */,
				22290C142028F9EC000E0573 /* Release */,
			);
			defaultConfigurationIsVisible = 0;
			defaultConfigurationName = Release;
		};
		22290C152028F9EC000E0573 /* Build configuration list for PBXNativeTarget "MapExplorer-macOS" */ = {
			isa = XCConfigurationList;
			buildConfigurations = (
				22290C162028F9EC000E0573 /* Debug */,
				22290C172028F9EC000E0573 /* Release */,
			);
			defaultConfigurationIsVisible = 0;
			defaultConfigurationName = Release;
		};
/* End XCConfigurationList section */
	};
	rootObject = 22290BFD2028F9EC000E0573 /* Project object */;
}<|MERGE_RESOLUTION|>--- conflicted
+++ resolved
@@ -195,15 +195,12 @@
 		22EF0FA2202ABE4F00571002 /* PlaceViewController */ = {
 			isa = PBXGroup;
 			children = (
-<<<<<<< HEAD
 				8F8AEF85202BB21A00F7970D /* 5V Relay.pdf */,
 				22290C3F202915D8000E0573 /* MapPoints.json */,
-=======
 				22EF0FA5202ACAB400571002 /* Place.storyboard */,
 				22EF0FA3202ABE6C00571002 /* PlaceViewController.swift */,
 				22FEF1C3202CE7E4001E9596 /* RelatedItemView.swift */,
 				22FEF1C2202CE7E4001E9596 /* RelatedItemView.xib */,
->>>>>>> fca3b0a5
 			);
 			path = PlaceViewController;
 			sourceTree = "<group>";
@@ -307,11 +304,8 @@
 			buildActionMask = 2147483647;
 			files = (
 				22EF0FA6202ACAB400571002 /* Place.storyboard in Resources */,
-<<<<<<< HEAD
 				22290C40202915D8000E0573 /* MapPoints.json in Resources */,
 				8F8AEF86202BB21A00F7970D /* 5V Relay.pdf in Resources */,
-=======
->>>>>>> fca3b0a5
 				22290C0D2028F9EC000E0573 /* Assets.xcassets in Resources */,
 				22FEF1C9202CE8CC001E9596 /* MapPoints.json in Resources */,
 				22290C102028F9EC000E0573 /* Main.storyboard in Resources */,
